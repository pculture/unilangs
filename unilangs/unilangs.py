--- conflicted
+++ resolved
@@ -175,11 +175,8 @@
         'co': (gettext_noop(u'Corsican'), u'Corsu'),
         'cr': (gettext_noop(u'Cree'), u'Nehiyaw'),
         'cs': (gettext_noop(u'Czech'), u'Čeština'),
-<<<<<<< HEAD
         'ctu': (gettext_noop(u'Chol, Tumbalá'), u'Chol, Tumbalá'),
-=======
         'ctd': (gettext_noop(u'Chin, Tedim'), u'Chin, Tedim'),
->>>>>>> 9b6db004
         'cu': (gettext_noop(u'Church Slavic'), u'Church Slavic'),
         'cv': (gettext_noop(u'Chuvash'), u'Chuvash'),
         'cy': (gettext_noop(u'Welsh'), u'Cymraeg'),
@@ -704,11 +701,8 @@
         'cho': 'cho',
         'co': 'co',
         'cr': 'cr',
-<<<<<<< HEAD
         'ctu': 'ctu',
-=======
         'ctd': 'ctd',
->>>>>>> 9b6db004
         'cu': 'cu',
         'cv': 'cv',
         'dv': 'dv',
